--- conflicted
+++ resolved
@@ -71,15 +71,7 @@
                 Vector::Logical(v) => Vector::Logical(v.view_mut()),
             }),
 
-<<<<<<< HEAD
             Obj::List(l) => Obj::List(l.view_mut()),
-=======
-            Obj::List(List { names, values, subsets }) => Obj::List(List {
-                names: (*names).view_mut(),
-                values: (*values).view_mut(),
-                subsets: (*subsets).clone(),
-            }),
->>>>>>> fcbafb93
             // FIXME: this needs to be implemented for all objects that can be mutated
             x => x.clone(),
         }
