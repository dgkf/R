# dev

## Changes

* Added German (`ger`) localization.

* Digits can now be separated by an underscore to improve readability.

* Added assertions on function parameters (#74)

* Added the `length()` primitive (#105)

* Assignment is now also possible using the `=` operator (#144 @sebffischer)

* Added new primtiive function, `substitute()` (#125 @dgkf)

## Internals

* Rename `Numeric` variant of `Vector` enum to `Double`

* Promises now retain their expression even after being evaluated (#125 @dgkf)

<<<<<<< HEAD
* The internal vector representation has been changed to allow for
  in-place modification of vector, e.g. when they materialize themselves
  from their lazy representation:
  What was previously `Rep` is now `RepType` and `Rep` can switch out
  one `RepType` for another. (#127 @sebffischer)

* The internal vector representation has been extended to allow for mutable
  views and lazy copies via the `VecData` type (#127 @sebffischer)

* Added the internal `call_mutable()` method to `Callable`, which for now
  is only implemented to retrieve vectors mutably from environments,
  which drives call-assignment (things like `x[1] <- 2`) (@sebffischer).

* Implemented `IntoIterator` for the Vector `Rep`presentation (@sebffischer).

* Increased the version of `pest` for new clippy warnings:
  https://github.com/pest-parser/pest/issues/1000 (@sebffischer)

* The `Clone` implementation for `Vector` now creates a lazy copy (@sebffischer)
=======
* Use a faster hash function (#138, @sebffischer)
>>>>>>> 49a124f0

## Notable Bugs Addressed

* Fix accidental tail calls escaping binary operator evaluation (#115 @dgkf)

* Fix history file not being created if one doesn't already exist (@dgkf)

* Vectors are no longer mutated in-place after assignment (#104 @sebffischer)

# 0.3.3 "Beautiful You"

## Changes

* Adding localizations. To start, only English (`en`), Spanish (`es`) and
  Chinese (`es`). Can be    specified using the `--locale` flag when starting
  the REPL.

* Adding new primitive functions, `eval()`, `quote()` and `print()`

* Experiments moved from `rust` "features", which need to be compiled into
  the language runtime, to instead be flags that are set for the session.

# 0.3.2 "Eurydice"

## Changes

* Tracebacks are now available on error.

## Notable Bugs Addressed

* Control flow `if-else`, `repeat`, `while` and `for` have been fixed following
  some bugs introduced by the new `Tail` return type.

## Internals

* Many internal `panic!`s have been further moved to captured errors.

* `Closure`s of `Symbol`s (an approximation for `Promise`s) will now evaluate
  a bit more quickly by avoiding adding frames to the call stack.

* `Closure`s that propegate to a nested call will no longer introduce a new
  wrapping `Closure`, instead propegating the existing `Closure` value and
  avoiding the extra layer of indirection.

# 0.3.1 "Art Smock"

## Major Changes

* License was changed to be `GPL-3`. The contributor license agreement (`CLA`)
  used in the development repository will remain in place with a grace period
  for comment. With it comes a copyright and warranty disclaimer as recommended
  in the `GPL`, which should make long-time R users feel right at home.

* Added simplest-case destructuring assignment.

  ```r
  (x, y) <- list(a = 1, b = 2)
  x
  # [1] 1
  y
  # [1] 2
  ```

* `return` keyword introduced (this is unlike R's `return()` primitive, and
  this might change back to using a `return()` primitive in the future)

## Experiments

This release introduces "experiments", which are feature-gated behaviors. This
release introduces two to start:

* `tail-call-optimization`, when enabled, will handle tail calls without
  extending the call stack, but with the possibly unexpected behavior of
  eagerly evaluating arguments to the call.

* `rest-args`, when enabled, introduces the ability to name ellipsis arguments
  and to unpack lists into function calls.

## Notable Bugs Addressed

* `for` loop off-by-one error corrected.

## Internals

* Many `panic!`s where replaced with proper errors.

* Introduced the start of destructuring assignment.

* Added `Tail` and `Return` `Signal` variants, which are used to raise returns
  back to the calling frame (the calling function). `Return` is used to return
  values and `Tail` is used to return the tail expression for potential tail
  call optimization.

# 0.3.0 "Days of Abandon"

## Major Changes

* Vector indexed assignment (`x[1:3] <- 10`) is now supported! What's more,
  it avoids intermediate replications of the vector by keeping track of the
  indexing operation as a "view" of the vector.

  ```r
  x <- 1:10
  x[2:8][2:5][[2]] <- 1000
  x
  # [1]    1    2    3 1000    5    6    7    8    9   10
  ```

* Mutating assignment implemented for `List`s, including by named index.

  ```r
  x <- list(a = 1, b = 2, c = 3, d = 4, e = 5)
  x[2:3][[1]] <- 200
  x[1:4][c("d", "c")] <- 1000
  x
  # list(a = 1, b = 200, c = 1000, d = 1000, e = 5)
  ```

## Internals

* "altreps" are now supported internally, though currently only a "Subset"
  (used for indexed assignment) is implemented.

* `List`s were reworked to use a `HashMap` of named values, allowing for
  more immediate access to named values without repeated traversals of a
  vector of pairs.


# 0.2.0 "In Bloom"

## Major Changes

* Primitives are now more consistently handled, allowing them to be reassigned
  like any other function object. Prior to these enhancements, primitives
  would only be used for calls to specificly named symbols.

  ```r
  f <- paste
  f("a", c("b", "c"))
  # [1] "a b" "a c"
  ```

* A call stack with proper call frames is now added, paving the way for
  improved error messages and the implementation of R's metaprogramming tools.

  You can view the call stack by introducing a `callstack()` call:

  ```r
  f <- function(...) list(..., callstack())
  f("Hello, World!")
  # [[1]]
  # [1] "Hello, World!"
  #
  # [[2]]
  # [[2]][[1]]
  # f("Hello, World!")
  #
  # [[2]][[2]]
  # list(..., callstack())
  #
  # [[2]][[3]]
  # callstack()
  ```

* Even more primitives now implemented! This release brings `paste()` and
  `callstack()` (akin to R's `sys.calls()`)

## Internals

* Primitives are now _all_ implemented as `dyn Primitive` objects, implementing
  a `Callable` trait. They still don't have a proper standard library namespace,
  and are discovered only if not found in the environment (or its parents),
  but this paves the way for treating primitives more like user-defined
  functions.

## Thanks to our new contributors!

@armenic (#16)

# 0.1.0 "Why Not?"

Initial release.<|MERGE_RESOLUTION|>--- conflicted
+++ resolved
@@ -20,7 +20,6 @@
 
 * Promises now retain their expression even after being evaluated (#125 @dgkf)
 
-<<<<<<< HEAD
 * The internal vector representation has been changed to allow for
   in-place modification of vector, e.g. when they materialize themselves
   from their lazy representation:
@@ -40,9 +39,9 @@
   https://github.com/pest-parser/pest/issues/1000 (@sebffischer)
 
 * The `Clone` implementation for `Vector` now creates a lazy copy (@sebffischer)
-=======
+
 * Use a faster hash function (#138, @sebffischer)
->>>>>>> 49a124f0
+
 
 ## Notable Bugs Addressed
 
