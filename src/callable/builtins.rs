--- conflicted
+++ resolved
@@ -2,72 +2,12 @@
 ///
 /// The contents of this file are built by build.rs
 ///
-<<<<<<< HEAD
-use hashbrown::HashMap;
-
-use lazy_static::lazy_static;
-
-=======
->>>>>>> fcbafb93
 use crate::callable::core::Builtin;
 use crate::callable::operators::*;
 use crate::callable::primitive::*;
 use hashbrown::HashMap;
 use std::sync::LazyLock;
 
-<<<<<<< HEAD
-lazy_static! {
-    pub static ref BUILTIN: HashMap<&'static str, Box<dyn Builtin>> = {
-        HashMap::from([
-            // automatically populated on build. see build.rs // builtins start
-            ("<-", Box::new(InfixAssign) as Box<dyn Builtin>),
-            ("+", Box::new(InfixAdd) as Box<dyn Builtin>),
-            ("-", Box::new(InfixSub) as Box<dyn Builtin>),
-            ("-", Box::new(PrefixSub) as Box<dyn Builtin>),
-            ("!", Box::new(PrefixNot) as Box<dyn Builtin>),
-            ("..", Box::new(PrefixPack) as Box<dyn Builtin>),
-            ("*", Box::new(InfixMul) as Box<dyn Builtin>),
-            ("/", Box::new(InfixDiv) as Box<dyn Builtin>),
-            ("^", Box::new(InfixPow) as Box<dyn Builtin>),
-            ("%", Box::new(InfixMod) as Box<dyn Builtin>),
-            ("||", Box::new(InfixOr) as Box<dyn Builtin>),
-            ("&&", Box::new(InfixAnd) as Box<dyn Builtin>),
-            ("|", Box::new(InfixVectorOr) as Box<dyn Builtin>),
-            ("&", Box::new(InfixVectorAnd) as Box<dyn Builtin>),
-            (">", Box::new(InfixGreater) as Box<dyn Builtin>),
-            (">=", Box::new(InfixGreaterEqual) as Box<dyn Builtin>),
-            ("<", Box::new(InfixLess) as Box<dyn Builtin>),
-            ("<=", Box::new(InfixLessEqual) as Box<dyn Builtin>),
-            ("==", Box::new(InfixEqual) as Box<dyn Builtin>),
-            ("!=", Box::new(InfixNotEqual) as Box<dyn Builtin>),
-            ("|>", Box::new(InfixPipe) as Box<dyn Builtin>),
-            (":", Box::new(InfixColon) as Box<dyn Builtin>),
-            ("$", Box::new(InfixDollar) as Box<dyn Builtin>),
-            ("..", Box::new(PostfixPack) as Box<dyn Builtin>),
-            ("[[", Box::new(PostfixIndex) as Box<dyn Builtin>),
-            ("[", Box::new(PostfixVecIndex) as Box<dyn Builtin>),
-            ("c", Box::new(PrimitiveC) as Box<dyn Builtin>),
-            ("callstack", Box::new(PrimitiveCallstack) as Box<dyn Builtin>),
-            ("environment", Box::new(PrimitiveEnvironment) as Box<dyn Builtin>),
-            ("eval", Box::new(PrimitiveEval) as Box<dyn Builtin>),
-            ("is_null", Box::new(PrimitiveIsNull) as Box<dyn Builtin>),
-            ("length", Box::new(PrimitiveLength) as Box<dyn Builtin>),
-            ("list", Box::new(PrimitiveList) as Box<dyn Builtin>),
-            ("names", Box::new(PrimitiveNames) as Box<dyn Builtin>),
-            ("parent", Box::new(PrimitiveParent) as Box<dyn Builtin>),
-            ("paste", Box::new(PrimitivePaste) as Box<dyn Builtin>),
-            ("print", Box::new(PrimitivePrint) as Box<dyn Builtin>),
-            ("q", Box::new(PrimitiveQ) as Box<dyn Builtin>),
-            ("quote", Box::new(PrimitiveQuote) as Box<dyn Builtin>),
-            ("rnorm", Box::new(PrimitiveRnorm) as Box<dyn Builtin>),
-            ("runif", Box::new(PrimitiveRunif) as Box<dyn Builtin>),
-            ("substitute", Box::new(PrimitiveSubstitute) as Box<dyn Builtin>),
-            ("sum", Box::new(PrimitiveSum) as Box<dyn Builtin>),
-            // builtins end
-        ])
-    };
-}
-=======
 #[rustfmt::skip]
 pub static BUILTIN: LazyLock<HashMap<&'static str, Box<dyn Builtin>>> = LazyLock::new(|| {
     HashMap::from([
@@ -102,6 +42,7 @@
         ("callstack", Box::new(PrimitiveCallstack) as Box<dyn Builtin>),
         ("environment", Box::new(PrimitiveEnvironment) as Box<dyn Builtin>),
         ("eval", Box::new(PrimitiveEval) as Box<dyn Builtin>),
+        ("is_null", Box::new(PrimitiveIsNull) as Box<dyn Builtin>),
         ("length", Box::new(PrimitiveLength) as Box<dyn Builtin>),
         ("list", Box::new(PrimitiveList) as Box<dyn Builtin>),
         ("names", Box::new(PrimitiveNames) as Box<dyn Builtin>),
@@ -116,5 +57,4 @@
         ("sum", Box::new(PrimitiveSum) as Box<dyn Builtin>),
         // builtins end
     ])
-});
->>>>>>> fcbafb93
+});