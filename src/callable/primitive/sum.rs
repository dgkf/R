--- conflicted
+++ resolved
@@ -38,14 +38,7 @@
 #[derive(Debug, Clone, PartialEq)]
 pub struct PrimitiveSum;
 
-<<<<<<< HEAD
-impl Callable for PrimitiveSum {
-    fn formals(&self) -> ExprList {
-        FORMALS.clone()
-    }
-=======
 formals!(PrimitiveSum, "(...)");
->>>>>>> fcbafb93
 
 impl Callable for PrimitiveSum {
     fn call(&self, args: ExprList, stack: &mut CallStack) -> EvalResult {
