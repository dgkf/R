    html {
      scroll-behavior: smooth;
    }

    :root {
      --font-scale: 1;
    }

    .light {
<<<<<<< HEAD
      --bg-rgb: 232, 232, 232;
      --fg-rgb: 12, 12, 12) 
=======
      --bg: rgb(232, 232, 232);
      --fg: rgb(12, 12, 12); 
>>>>>>> 039cd12e
      --gray0: #D0D0D0;
      --gray1: #FFFFFF;
      --gray2: #E0E0E0;
      --gray3: #F0F0F0;
      --gray4: #CCC;
      --gray7: #888;
    }

    .dark {
<<<<<<< HEAD
      --bg-rgb: 0, 0, 0;
      --fg-rgb: 224, 224, 224;
=======
      --bg: rgb(0, 0, 0);
      --fg: rgb(224, 224, 224);
>>>>>>> 039cd12e
      --gray0: #000;
      --gray1: #121212;
      --gray2: #202020;  
      --gray3: #282828;
      --gray4: #363636;
      --gray7: #666;
    }

    * {
      -webkit-transition: all 0.3s ease, font-size 0s linear;
      -moz-transition: all 0.3s ease, font-size 0s linear;
      -o-transition: all 0.3s ease, font-size 0s linear;
      -ms-transition: all 0.3s ease, font-size 0s linear;
      transition: all 0.3s ease, font-size 0s linear;
    }

    body {
      --bg: rgb(var(--bg-rgb));
      --fg: rgb(var(--fg-rgb));

      font-family: sans-serif, sans;
      padding: 0;
      margin: 0;
      background: var(--bg);
      color: var(--fg);
    }

    pre {
      margin: 0.3rem 0.1rem;
      white-space: pre-wrap;
      line-height: 1.4em;
    }

    .container {
      display: flex;
      flex-direction: column;
      position: absolute;
      top: 0%;
      left: 1%;
      right: 1%;
      bottom: 0.5%;
    }

    .header {
      position: absolute;
      justify-content: center;
      display: flex;
      column-gap: 10%;
      width: 100%;
      z-index: 1000;
      padding: 0.5em;
      background: rgba(var(--fg-rgb), 10%);
    }

    .flex-column {
      display: flex;
      flex-direction: column;
      justify-content: space-between;
    }

    body, .prompt * {
      font-size: calc(1rem * var(--font-scale));
    }

    @media only screen and (min-width: 768px) {
      .header {
        column-gap: 5%;
      }

      .container {
        left: 10%;
        right: 10%;
        bottom: 10%;
      }
    }

    @media only screen and (min-width: 1200px) {
      .container {
        left: 20%;
        right: 20%;
        bottom: 20%;
      }
    }

    .output-scroll {
      height: 100%;
      overflow-x: hidden;
      overflow-y: scroll;
      scrollbar-width: none;
      scroll-behavior: smooth;
      -webkit-mask-image: -webkit-linear-gradient(bottom, rgba(0,0,0,1) max(15em, 35vh), rgba(0,0,0,0.2) max(25em, 60vh));
    }

    .output-scroll::-webkit-scrollbar {
      display: none;
    }

    .output-scroll-pad {
      height: inherit;
    }

    .output-cell {
      color: var(--fg);
      padding: 0.25em 0.5em;
      margin: 0.25em 0;
    }

    .input:hover {
      background: var(--gray3);
    }

    .input:active {
      background: var(--gray2);
    }

    .input, .output {
<<<<<<< HEAD
      border-radius: 0.5em;
=======
>>>>>>> 039cd12e
      background: var(--gray2);
    }

    .input .output {
      background: var(--gray0);
      color: var(--fg);
    }

    .error {
      background: color-mix(in lch, #D11 25%, var(--bg));
      color: color-mix(in lch, #D11 25%, var(--fg));
    }

    .error a {
      color: color-mix(in lch, #D11 50%, var(--fg));
    }

    .btn {
      display: inline;
      border-radius: 0.5em;
      color: var(--gray7);

      font-size: 1.2em;
      font-weight: bold;

      padding: 0.3em 0.5em 0em 0.5em;
      margin: 0.2em 0 0 0;

      cursor: pointer;
      user-select: none;
    }

    .btn-group {
      display: flex;
    }

    .btn-slim {
      padding-left: 0;
      padding-right: 0;
    }

    .dropdown {
      position: relative;
    }

    .dropdown-content {
      display: none;
      position: absolute;
      background-color: var(--gray2);
<<<<<<< HEAD
      box-shadow: 0px 8px 16px 0px rgba(0,0,0,0.2);
      padding: 0em 1em;
      z-index: 1000;
      top: 100%;
      left: 50%;
      transform: translate(-50%, 0%);
    }

    .dropdown-content a {
=======
      bottom: 0;
      box-shadow: 0px 8px 16px 0px rgba(0,0,0,0.2);
      padding: 0em 1em;
      z-index: 1000;
    }

    .dropup-content a {
>>>>>>> 039cd12e
      color: var(--fg);
      opacity: 50%;
      font-weight: bold;
      text-decoration: none;
    }

<<<<<<< HEAD
    .dropdown-content a:hover {
=======
    .dropup-content a:hover {
>>>>>>> 039cd12e
      opacity: 100%;
    }

    .dropdown:hover .dropdown-content {
      display: block;
    }

    .submit {
      background: #58F;
      color: white;
    }

    .submit:hover {
      background: #69F;
    }

    .submit:active {
      background: #7AF;
    }

    .clear {
      background: none;
    }

    .icon {
      font-size: 0.5em;
      padding: 0 1rem;
      vertical-align: middle;
      cursor: pointer;

      -webkit-mask-repeat: no-repeat;
      mask-repeat: no-repeat;
      -webkit-mask-size: contain;
      mask-size: contain;
      -webkit-mask-position: 50% 50%;
      mask-position: 50% 50%;

      background-color: var(--gray7);
    }

<<<<<<< HEAD
    .icon-text:hover {
      color: var(--fg);
    }

    .icon:hover {
      background-color: var(--fg);  
    }

=======
>>>>>>> 039cd12e
    .dark .i-mode {
      -webkit-mask-image: url("../img/sun.svg");
      mask-image: url("../img/sun.svg"); 
    }

    .light .i-mode {
      -webkit-mask-image: url("../img/moon.svg");
      mask-image: url("../img/moon.svg");
    }

    .i-moon {
      -webkit-mask-image: url("../img/moon.svg");
      mask-image: url("../img/moon.svg");
    }

    .i-sun {
      -webkit-mask-image: url("../img/sun.svg");
      mask-image: url("../img/sun.svg");
    }

    .i-down-arrow {
      -webkit-mask-image: url("../img/down-arrow.svg");
      mask-image: url("../img/down-arrow.svg");
    }

    .i-up-arrow {
      -webkit-mask-image: url("../img/up-arrow.svg");
      mask-image: url("../img/up-arrow.svg");
    }

    .i-github {
      -webkit-mask-image: url("../img/github.svg");
      mask-image: url("../img/github.svg");
    }

    .i-translate {
      -webkit-mask-image: url("../img/translate.svg");
      mask-image: url("../img/translate.svg");
    }

    .prompt-input-container {
      position: relative;  
    }

    .prompt-input, .prompt-highlight {
      box-sizing: border-box;
      font-family: monospace, mono;
      line-height: 1.4em;
      width: 100%;
      resize: vertical;

      background: var(--gray1);
      color: var(--fg);

<<<<<<< HEAD
      border-radius: 0.5em;
=======
      border-radius: 1em;
>>>>>>> 039cd12e
      border-width: 0.2em;
      border-style: solid;
      border-color: var(--gray2);
      padding: 1em;
    }

    .prompt {
      margin-top: auto;
    }

    .prompt-highlight {
      position: absolute;
      top: 0;
      height: 100%;
      padding-top: 0.7em;
      z-index: -1000;
<<<<<<< HEAD
    }

    @media (hover: hover) {
      .prompt-run {
        visibility: hidden;
        opacity: 0%;
      }
    }

    .prompt-run {
      position: absolute;
      top: 1em;
      right: 1em;

      background: var(--gray7);
      padding: 1em;

      vertical-align: middle;
      cursor: pointer;
      -webkit-mask-repeat: no-repeat;
      mask-repeat: no-repeat;
      -webkit-mask-size: contain;
      mask-size: contain;
      -webkit-mask-position: 50% 50%;
      mask-position: 50% 50%;
      -webkit-mask-image: url("../img/play.svg");
      mask-image: url("../img/play.svg"); 
    }

    .prompt-input:hover ~ .prompt-run, .prompt-run:hover {
      visibility: visible;
      opacity: 100%;
    }

    .prompt-run:hover {
      background: var(--fg);
    }

=======
    }

>>>>>>> 039cd12e
    .prompt-input {
      position: relative; 
      color: transparent !important;
      caret-color: var(--fg) !important;
      background: transparent !important;
      border-color: transparent !important;
    }

    .prompt-input::-webkit-scrollbar {
      display: none;
    }

    .prompt-input:focus {
      outline: 0;
    }

    .prompt-input:focus + .prompt-highlight {
      border-color: var(--gray4);
    }<|MERGE_RESOLUTION|>--- conflicted
+++ resolved
@@ -7,13 +7,8 @@
     }
 
     .light {
-<<<<<<< HEAD
       --bg-rgb: 232, 232, 232;
       --fg-rgb: 12, 12, 12) 
-=======
-      --bg: rgb(232, 232, 232);
-      --fg: rgb(12, 12, 12); 
->>>>>>> 039cd12e
       --gray0: #D0D0D0;
       --gray1: #FFFFFF;
       --gray2: #E0E0E0;
@@ -23,13 +18,8 @@
     }
 
     .dark {
-<<<<<<< HEAD
       --bg-rgb: 0, 0, 0;
       --fg-rgb: 224, 224, 224;
-=======
-      --bg: rgb(0, 0, 0);
-      --fg: rgb(224, 224, 224);
->>>>>>> 039cd12e
       --gray0: #000;
       --gray1: #121212;
       --gray2: #202020;  
@@ -146,10 +136,6 @@
     }
 
     .input, .output {
-<<<<<<< HEAD
-      border-radius: 0.5em;
-=======
->>>>>>> 039cd12e
       background: var(--gray2);
     }
 
@@ -199,7 +185,6 @@
       display: none;
       position: absolute;
       background-color: var(--gray2);
-<<<<<<< HEAD
       box-shadow: 0px 8px 16px 0px rgba(0,0,0,0.2);
       padding: 0em 1em;
       z-index: 1000;
@@ -209,26 +194,13 @@
     }
 
     .dropdown-content a {
-=======
-      bottom: 0;
-      box-shadow: 0px 8px 16px 0px rgba(0,0,0,0.2);
-      padding: 0em 1em;
-      z-index: 1000;
-    }
-
-    .dropup-content a {
->>>>>>> 039cd12e
       color: var(--fg);
       opacity: 50%;
       font-weight: bold;
       text-decoration: none;
     }
 
-<<<<<<< HEAD
     .dropdown-content a:hover {
-=======
-    .dropup-content a:hover {
->>>>>>> 039cd12e
       opacity: 100%;
     }
 
@@ -269,7 +241,6 @@
       background-color: var(--gray7);
     }
 
-<<<<<<< HEAD
     .icon-text:hover {
       color: var(--fg);
     }
@@ -278,8 +249,6 @@
       background-color: var(--fg);  
     }
 
-=======
->>>>>>> 039cd12e
     .dark .i-mode {
       -webkit-mask-image: url("../img/sun.svg");
       mask-image: url("../img/sun.svg"); 
@@ -334,11 +303,7 @@
       background: var(--gray1);
       color: var(--fg);
 
-<<<<<<< HEAD
       border-radius: 0.5em;
-=======
-      border-radius: 1em;
->>>>>>> 039cd12e
       border-width: 0.2em;
       border-style: solid;
       border-color: var(--gray2);
@@ -355,7 +320,6 @@
       height: 100%;
       padding-top: 0.7em;
       z-index: -1000;
-<<<<<<< HEAD
     }
 
     @media (hover: hover) {
@@ -394,10 +358,6 @@
       background: var(--fg);
     }
 
-=======
-    }
-
->>>>>>> 039cd12e
     .prompt-input {
       position: relative; 
       color: transparent !important;
